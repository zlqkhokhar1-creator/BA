{
  "name": "brokerage-platform",
  "version": "1.0.0",
  "private": true,
  "workspaces": [
<<<<<<< HEAD
    "apps/*",
    "packages/*"
  ],
  "scripts": {
    "dev": "turbo run dev",
    "build": "turbo run build",
    "start": "turbo run start",
    "lint": "turbo run lint",
    "clean": "turbo run clean",
    "install:all": "npm install && npm run build:packages",
    "build:packages": "turbo run build --filter=packages/*"
  },
  "devDependencies": {
    "turbo": "^1.10.0",
    "@types/node": "^20.0.0",
    "typescript": "^5.0.0"
  },
  "packageManager": "npm@9.0.0",
  "engines": {
    "node": ">=18.0.0",
    "npm": ">=8.0.0"
=======
    "apps/*"
  ],
  "scripts": {
    "dev": "concurrently \"npm run dev:api\" \"npm run dev:web\"",
    "dev:web": "cd apps/web-portal && npm run dev",
    "dev:api": "cd apps/api && npm run dev",
    "build": "npm run build:api && npm run build:web",
    "build:web": "cd apps/web-portal && npm run build",
    "build:api": "cd apps/api && npm run build",
    "install:all": "npm install && cd apps/web-portal && npm install && cd ../api && npm install"
  },
  "devDependencies": {
    "typescript": "^5.0.0",
    "concurrently": "^8.2.0"
>>>>>>> 57e53048
  }
}<|MERGE_RESOLUTION|>--- conflicted
+++ resolved
@@ -3,29 +3,6 @@
   "version": "1.0.0",
   "private": true,
   "workspaces": [
-<<<<<<< HEAD
-    "apps/*",
-    "packages/*"
-  ],
-  "scripts": {
-    "dev": "turbo run dev",
-    "build": "turbo run build",
-    "start": "turbo run start",
-    "lint": "turbo run lint",
-    "clean": "turbo run clean",
-    "install:all": "npm install && npm run build:packages",
-    "build:packages": "turbo run build --filter=packages/*"
-  },
-  "devDependencies": {
-    "turbo": "^1.10.0",
-    "@types/node": "^20.0.0",
-    "typescript": "^5.0.0"
-  },
-  "packageManager": "npm@9.0.0",
-  "engines": {
-    "node": ">=18.0.0",
-    "npm": ">=8.0.0"
-=======
     "apps/*"
   ],
   "scripts": {
@@ -40,6 +17,5 @@
   "devDependencies": {
     "typescript": "^5.0.0",
     "concurrently": "^8.2.0"
->>>>>>> 57e53048
   }
 }